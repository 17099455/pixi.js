--- conflicted
+++ resolved
@@ -286,11 +286,7 @@
         height += style.dropShadowDistance;
     }
 
-<<<<<<< HEAD
     this.canvas.height = Math.ceil( ( height + this._style.padding * 2 ) * this.resolution );
-=======
-    this.canvas.height = ( height + style.padding * 2 ) * this.resolution;
->>>>>>> 8ef66a41
 
     this.context.scale( this.resolution, this.resolution);
 
